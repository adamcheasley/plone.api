--- conflicted
+++ resolved
@@ -110,22 +110,15 @@
 
     from plone import api
     request = api.portal.get().REQUEST
-    api.portal.show_message(message='Blueberries!', request=request)
+    api.portal.show_message(message='Blueberries!', request=self.request)
 
 .. invisible-code-block:: python
 
     from Products.statusmessages.interfaces import IStatusMessage
-<<<<<<< HEAD
     messages = IStatusMessage(request)
     show = messages.show()
     self.assertEquals(len(show), 1)
     self.assertTrue('Blueberries!' in show[0].message)
-=======
-    messages = IStatusMessage(self.request)
-    self.assertEquals(len(messages), 1)
-
-    message = messages.show()[0].message
-    self.assertIn('Blueberries!.', message)
 
 
 .. _portal_localized_time_example:
@@ -138,5 +131,4 @@
 
 .. code-block:: python
 
-    TODO: don't yet know how this will look
->>>>>>> 9f9a7c84
+    TODO: don't yet know how this will look