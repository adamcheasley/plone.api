# -*- coding: utf-8 -*-
"""Tests for plone.api.validation."""

from plone.api.tests.base import INTEGRATION_TESTING
<<<<<<< HEAD
=======
from plone.api.validation import _get_supplied_args as _gsa
from plone.api.validation import at_least_one_of
>>>>>>> 61b9bcbf
from plone.api.validation import mutually_exclusive_parameters
from plone.api.validation import required_parameters
from plone.api.validation import required_parameter_type

import unittest2 as unittest


def undecorated_func(arg1=None, arg2=None, arg3=None):
    return 'foo'


class TestPloneAPIValidation(unittest.TestCase):
    """Test plone.api.validation."""

    layer = INTEGRATION_TESTING

    def test_decorator_works_the_same_as_explicit_calling(self):
        """Check that calling the decorator with the function as an argument
        is equivalent to decorating the function.
        """
        @required_parameters('arg1')
        def _func1_decorated(arg1=None, arg2=None, arg3=None):
            """This is my docstring"""
            pass

        def _func2_undecorated(arg1=None, arg2=None, arg3=None):
            """This is my docstring"""
            pass
        _func2_decorated = required_parameters('arg1')(_func2_undecorated)

        # Check that the decorated function gets the correct docstring
        self.assertEquals(_func1_decorated.__doc__, 'This is my docstring')

        # Check that both functions have the same docstring
        self.assertEquals(_func1_decorated.__doc__, _func2_decorated.__doc__)

    def test_non_existant_required_arg(self):
        """Test that ValueError is returned if the decorator requires
        a parameter that doesn't exist in the function signature.
        """
        self.assertRaises(
            ValueError,
            required_parameters('arg1', 'wibble', 'wobble'),
            undecorated_func)

        self.assertRaises(
            ValueError,
            mutually_exclusive_parameters('arg1', 'wibble', 'wobble'),
            undecorated_func)

<<<<<<< HEAD
=======
    def test_get_supplied_args(self):
        """Test that positional and keyword args are recognised correctly."""
        # the arguments specified in the function signature
        signature = ('arg1', 'arg2', 'arg3')

        # test that positional args are recognised correctly
        result = _gsa(signature, ('foo', 'wibble'), {})
        self.assertEquals(set(result), set(('arg1', 'arg2')))

        # test that keyword args are recognised correctly
        result = _gsa(
            signature, (), {'arg1': 'foo', 'arg2': 'wibble'})
        self.assertEquals(set(result), set(('arg1', 'arg2')))

        # test that a mixture of args are recognised correctly
        result = _gsa(signature, ('foo',), {'arg2': 'wibble'})
        self.assertEquals(set(result), set(('arg1', 'arg2')))

        # test that None-valued positional args are ignored
        result = _gsa(
            signature, ('foo', None), {})
        self.assertEquals(set(result), set(('arg1',)))

        # test that None-valued keyword args are ignored
        result = _gsa(
            signature, (), {'arg1': None, 'arg2': 'wibble'})
        self.assertEquals(set(result), set(('arg2',)))

>>>>>>> 61b9bcbf
    def test_single_keyword_arg_provided(self):
        """Test for passing a single required parameter
        as a keyword argument.
        """
        _func = required_parameters('arg1')(undecorated_func)
        self.assertEquals(_func(arg1='hello'), 'foo')

    def test_single_positional_arg_provided(self):
        """Test for passing a single required parameter
        as a positional argument.
        """
        _func = required_parameters('arg1')(undecorated_func)
        self.assertEquals(_func('hello'), 'foo')

    def test_single_arg_missing(self):
        """Test that MissingParameterError is raised if the
        single required parameter is missing.
        """
        from plone.api.exc import MissingParameterError
        _func = required_parameters('arg1')(undecorated_func)
        self.assertRaises(MissingParameterError, _func)

    def test_one_missing_one_provided(self):
        """Test that MissingParameterError is raised if only one of the
        required parameters is missing.
        """
        from plone.api.exc import MissingParameterError
        _func = required_parameters('arg1', 'arg2')(undecorated_func)
        self.assertRaises(MissingParameterError, _func, 'hello')

    def test_no_mutually_exclusive_args_provided(self):
        """Test for passing no args (valid) to a function that specifies
        mutually exclusive parameters.
        """
        _func = mutually_exclusive_parameters('arg1', 'arg2')(undecorated_func)
        self.assertEquals(_func(), 'foo')
        self.assertEquals(_func(arg3='hello'), 'foo')

    def test_one_mutually_exclusive_arg_provided(self):
        """Test for passing one arg (the right number) to a function
        that specifies mutually exclusive parameters.
        """
        _func = mutually_exclusive_parameters('arg1', 'arg2')(undecorated_func)
        self.assertEquals(_func('hello'), 'foo')
        self.assertEquals(_func(arg1='hello'), 'foo')
        self.assertEquals(_func(arg2='hello'), 'foo')

    def test_two_mutually_exclusive_args_provided(self):
        """Test that InvalidParameterError is raised if more than
        one mutually exclusive argument is provided.
        """
        from plone.api.exc import InvalidParameterError
        _func = mutually_exclusive_parameters('arg1', 'arg2')(undecorated_func)
        self.assertRaises(InvalidParameterError, _func, 'ahoy', 'there')
        self.assertRaises(
            InvalidParameterError, _func, arg1='ahoy', arg2='there')

    def test_require_at_least_one_but_none_provided(self):
        """Test that MissingParameterError is raised if no argument is supplied
        when at least one is required.
        """
        from plone.api.exc import MissingParameterError
        _func = at_least_one_of('arg1', 'arg2')(undecorated_func)
        self.assertRaises(MissingParameterError, _func)

    def test_require_at_least_one_and_one_provided(self):
        """Test for passing one argument when at least one is required."""
        _func = at_least_one_of('arg1', 'arg2')(undecorated_func)
        self.assertEquals(_func('ahoy'), 'foo')
        self.assertEquals(_func(arg2='ahoy'), 'foo')

    def test_require_at_least_one_and_several_provided(self):
        """Test for passing several arguments when at least one is required."""
        _func = at_least_one_of('arg1', 'arg2')(undecorated_func)
        self.assertEquals(_func('ahoy', 'there'), 'foo')
        self.assertEquals(_func(arg1='ahoy', arg2='there'), 'foo')
        self.assertEquals(_func('ahoy', arg2='there', arg3='matey'), 'foo')

    def test_required_and_mutually_exclusive(self):
        """Test that multiple decorators can be used together."""
        @mutually_exclusive_parameters('arg2', 'arg3')
        @required_parameters('arg1')
        @required_parameter_type(parameter_name="arg2", parameter_type=str)
        def _func1_decorated(arg1=None, arg2=None, arg3=None):
            return 'foo'

        from plone.api.exc import InvalidParameterError
        from plone.api.exc import MissingParameterError

        # test that the required parameter error works (missing arg1)
        self.assertRaises(
            MissingParameterError, _func1_decorated, arg2='ahoy')

        # test that the mutually exclusive decorator works
        # (arg2 and arg3 should not be there)
        self.assertRaises(
            InvalidParameterError,
            _func1_decorated,
            arg1='ahoy',
            arg2='there',
            arg3='matey',
        )

        # test that they both work.  Making no assumptions here about the order
        # in which they fire.
        self.assertRaises(
            (InvalidParameterError, MissingParameterError),
            _func1_decorated,
            arg2='ahoy',
            arg3='there',
        )

<<<<<<< HEAD
    def test_required_string_parameter_type(self):
        """Test that an exception is raised if the type of a required
        parameter does not match the type specified by the
        required_parameter_type decorator.
        """
        @required_parameter_type(
            parameter_name="title", parameter_type=unicode)
        def _get_title(title=None):
            pass

        from plone.api.exc import InvalidParameterError
        with self.assertRaises(InvalidParameterError):
            _get_title(title="some_str")
=======
        # everything ok
        self.assertEqual(_func1_decorated('ahoy', arg3='there'), 'foo')

    def test_exactly_one_required(self):
        """Test that combining mutually_exclusive_parameters and
        at_least_one_of is equivalent to 'exactly one required'.
        """

        @mutually_exclusive_parameters('arg1', 'arg2')
        @at_least_one_of('arg1', 'arg2')
        def _func1_decorated(arg1=None, arg2=None, arg3=None):
            return 'foo'

        from plone.api.exc import InvalidParameterError
        from plone.api.exc import MissingParameterError

        # test it errors if you provide none
        self.assertRaises(
            MissingParameterError, _func1_decorated)

        # test that it errors if you provide both
        self.assertRaises(
            InvalidParameterError, _func1_decorated, 'ahoy', 'there')

        # everything ok
        self.assertEqual(_func1_decorated('ahoy'), 'foo')
        self.assertEqual(_func1_decorated('ahoy', arg3='there'), 'foo')
>>>>>>> 61b9bcbf
<|MERGE_RESOLUTION|>--- conflicted
+++ resolved
@@ -2,11 +2,7 @@
 """Tests for plone.api.validation."""
 
 from plone.api.tests.base import INTEGRATION_TESTING
-<<<<<<< HEAD
-=======
-from plone.api.validation import _get_supplied_args as _gsa
 from plone.api.validation import at_least_one_of
->>>>>>> 61b9bcbf
 from plone.api.validation import mutually_exclusive_parameters
 from plone.api.validation import required_parameters
 from plone.api.validation import required_parameter_type
@@ -57,37 +53,6 @@
             mutually_exclusive_parameters('arg1', 'wibble', 'wobble'),
             undecorated_func)
 
-<<<<<<< HEAD
-=======
-    def test_get_supplied_args(self):
-        """Test that positional and keyword args are recognised correctly."""
-        # the arguments specified in the function signature
-        signature = ('arg1', 'arg2', 'arg3')
-
-        # test that positional args are recognised correctly
-        result = _gsa(signature, ('foo', 'wibble'), {})
-        self.assertEquals(set(result), set(('arg1', 'arg2')))
-
-        # test that keyword args are recognised correctly
-        result = _gsa(
-            signature, (), {'arg1': 'foo', 'arg2': 'wibble'})
-        self.assertEquals(set(result), set(('arg1', 'arg2')))
-
-        # test that a mixture of args are recognised correctly
-        result = _gsa(signature, ('foo',), {'arg2': 'wibble'})
-        self.assertEquals(set(result), set(('arg1', 'arg2')))
-
-        # test that None-valued positional args are ignored
-        result = _gsa(
-            signature, ('foo', None), {})
-        self.assertEquals(set(result), set(('arg1',)))
-
-        # test that None-valued keyword args are ignored
-        result = _gsa(
-            signature, (), {'arg1': None, 'arg2': 'wibble'})
-        self.assertEquals(set(result), set(('arg2',)))
-
->>>>>>> 61b9bcbf
     def test_single_keyword_arg_provided(self):
         """Test for passing a single required parameter
         as a keyword argument.
@@ -200,7 +165,6 @@
             arg3='there',
         )
 
-<<<<<<< HEAD
     def test_required_string_parameter_type(self):
         """Test that an exception is raised if the type of a required
         parameter does not match the type specified by the
@@ -214,9 +178,6 @@
         from plone.api.exc import InvalidParameterError
         with self.assertRaises(InvalidParameterError):
             _get_title(title="some_str")
-=======
-        # everything ok
-        self.assertEqual(_func1_decorated('ahoy', arg3='there'), 'foo')
 
     def test_exactly_one_required(self):
         """Test that combining mutually_exclusive_parameters and
@@ -241,5 +202,4 @@
 
         # everything ok
         self.assertEqual(_func1_decorated('ahoy'), 'foo')
-        self.assertEqual(_func1_decorated('ahoy', arg3='there'), 'foo')
->>>>>>> 61b9bcbf
+        self.assertEqual(_func1_decorated('ahoy', arg3='there'), 'foo')