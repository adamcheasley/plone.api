# -*- coding: utf-8 -*-
"""Decorators for validating parameters"""

import inspect
from decorator import decorator
from plone.api.exc import InvalidParameterError
from plone.api.exc import MissingParameterError


def _get_arg_spec(func, validator_args):
    """Get the arguments specified in the function spec
    and check that the decorator doesn't refer to non-existant args
    """
    signature_args, _, _, _ = inspect.getargspec(func)

    extra_args = set(validator_args) - set(signature_args)
    if extra_args:
        raise ValueError(
            "Validator for {0} refers to parameters "
            "that are not part of the function signature: {1}".format(
                func.__name__, ", ".join(extra_args))
        )

    return signature_args


def _get_supplied_args(signature_params, args, kwargs):
    """Return names of all args that have been passed in
    either as positional or keyword arguments, and are not None
    """
    supplied_args = {}
    for i in range(len(args)):
        if args[i] is not None:
            supplied_args[signature_params[i]] = args[i]

    for k, v in kwargs.iteritems():
        if v is not None:
            supplied_args[k] = v

    return supplied_args


def required_parameters(*required_params):
    """A decorator that tests whether all of the specified parameters
    have been supplied and are not None

    Todo: add an optional flag to allow None values through as valid parameters

    Usage:
    @required_parameters('a', 'b')
    def foo(a=None, b=None, c=None):
        pass
    """
    def _required_parameters(func):
        """The actual decorator"""
        signature_params = _get_arg_spec(func, required_params)

        def wrapped(f, *args, **kwargs):
            """The wrapped function (whose docstring will get replaced)"""
            supplied_args = _get_supplied_args(signature_params, args, kwargs)

            missing = [p for p in required_params if p not in supplied_args]
            if len(missing):
                raise MissingParameterError(
                    "Missing required parameter(s): {0}".format(
                        ", ".join(missing))
                )

            return f(*args, **kwargs)

        return decorator(wrapped, func)

    return _required_parameters


def mutually_exclusive_parameters(*exclusive_params):
    """A decorator that raises an exception if more than one
    of the specified parameters has been supplied and is not None

    Usage:
    @mutually_exclusive_parameters('a', 'b')
    def foo(a=None, b=None, c=None):
        pass
    """
    def _mutually_exclusive_parameters(func):
        """The actual decorator."""
        signature_params = _get_arg_spec(func, exclusive_params)

        def wrapped(f, *args, **kwargs):
<<<<<<< HEAD
            """The wrapped function (whose docstring will get replaced)"""

=======
            """The wrapped function (whose docstring will get replaced)."""
>>>>>>> 61b9bcbf
            supplied_args = _get_supplied_args(signature_params, args, kwargs)
            clashes = [s for s in supplied_args if s in exclusive_params]
            if len(clashes) > 1:
                raise InvalidParameterError(
                    "These parameters are mutually exclusive: {0}.".format(
                        ", ".join(supplied_args))
                )

            return f(*args, **kwargs)

        return decorator(wrapped, func)

    return _mutually_exclusive_parameters


def at_least_one_of(*candidate_params):
    """A decorator that raises an exception if none of the
    specified parameters has been supplied.  Can be used in conjunction with
    mutually_exclusive_parameters to enforce exactly one.

    Usage:
    @at_least_one_of('a', 'b')
    def foo(a=None, b=None, c=None):
        pass
    """
    def _at_least_one_of(func):
        """The actual decorator."""
        signature_params = _get_arg_spec(func, candidate_params)

        def wrapped(f, *args, **kwargs):
            """The wrapped function (whose docstring will get replaced)."""
            supplied_args = _get_supplied_args(signature_params, args, kwargs)
            candidates = [s for s in supplied_args if s in candidate_params]
            if len(candidates) < 1:
                raise MissingParameterError(
                    "At least one of these parameters must be "
                    "supplied: {0}.".format(", ".join(candidate_params))
                )

            return f(*args, **kwargs)

        return decorator(wrapped, func)

<<<<<<< HEAD
    return _mutually_exclusive_parameters


def required_parameter_type(parameter_name="", parameter_type=None):
    """A decorator that raises an exception if a particular parameter
    is not of the required type

    Usage:
    @parameter_of_type(parameter='id', parameter_type=str):
    def create(id=None):
        pass
    """
    def _parameter_of_type(func):
        """The actual decorator"""
        signature_params = _get_arg_spec(func, ())

        def wrapped(f, *args, **kwargs):
            """The wrapped function (whose docstring will get replaced)"""

            supplied_args = _get_supplied_args(signature_params, args, kwargs)
            param_value = supplied_args.get(parameter_name, None)

            if param_value and not isinstance(param_value, parameter_type):
                raise InvalidParameterError(
                    "The '{0}' parameter is of type {1} but should be of "
                    "type {2}.".format(
                        parameter_name, type(param_value), parameter_type)
                )
            return f(*args, **kwargs)

        return decorator(wrapped, func)

    return _parameter_of_type
=======
    return _at_least_one_of
>>>>>>> 61b9bcbf
<|MERGE_RESOLUTION|>--- conflicted
+++ resolved
@@ -87,12 +87,7 @@
         signature_params = _get_arg_spec(func, exclusive_params)
 
         def wrapped(f, *args, **kwargs):
-<<<<<<< HEAD
-            """The wrapped function (whose docstring will get replaced)"""
-
-=======
             """The wrapped function (whose docstring will get replaced)."""
->>>>>>> 61b9bcbf
             supplied_args = _get_supplied_args(signature_params, args, kwargs)
             clashes = [s for s in supplied_args if s in exclusive_params]
             if len(clashes) > 1:
@@ -106,6 +101,39 @@
         return decorator(wrapped, func)
 
     return _mutually_exclusive_parameters
+
+
+def required_parameter_type(parameter_name="", parameter_type=None):
+    """A decorator that raises an exception if a particular parameter
+    is not of the required type
+
+    Usage:
+    @parameter_of_type(parameter='id', parameter_type=str):
+    def create(id=None):
+        pass
+    """
+    def _parameter_of_type(func):
+        """The actual decorator"""
+        signature_params = _get_arg_spec(func, ())
+
+        def wrapped(f, *args, **kwargs):
+            """The wrapped function (whose docstring will get replaced)"""
+
+            supplied_args = _get_supplied_args(signature_params, args, kwargs)
+            param_value = supplied_args.get(parameter_name, None)
+
+            if param_value and not isinstance(param_value, parameter_type):
+                raise InvalidParameterError(
+                    "The '{0}' parameter is of type {1} but should be of "
+                    "type {2}.".format(
+                        parameter_name, type(param_value), parameter_type)
+                )
+
+            return f(*args, **kwargs)
+
+        return decorator(wrapped, func)
+
+    return _parameter_of_type
 
 
 def at_least_one_of(*candidate_params):
@@ -136,40 +164,4 @@
 
         return decorator(wrapped, func)
 
-<<<<<<< HEAD
-    return _mutually_exclusive_parameters
-
-
-def required_parameter_type(parameter_name="", parameter_type=None):
-    """A decorator that raises an exception if a particular parameter
-    is not of the required type
-
-    Usage:
-    @parameter_of_type(parameter='id', parameter_type=str):
-    def create(id=None):
-        pass
-    """
-    def _parameter_of_type(func):
-        """The actual decorator"""
-        signature_params = _get_arg_spec(func, ())
-
-        def wrapped(f, *args, **kwargs):
-            """The wrapped function (whose docstring will get replaced)"""
-
-            supplied_args = _get_supplied_args(signature_params, args, kwargs)
-            param_value = supplied_args.get(parameter_name, None)
-
-            if param_value and not isinstance(param_value, parameter_type):
-                raise InvalidParameterError(
-                    "The '{0}' parameter is of type {1} but should be of "
-                    "type {2}.".format(
-                        parameter_name, type(param_value), parameter_type)
-                )
-            return f(*args, **kwargs)
-
-        return decorator(wrapped, func)
-
-    return _parameter_of_type
-=======
-    return _at_least_one_of
->>>>>>> 61b9bcbf
+    return _at_least_one_of